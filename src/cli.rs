--- conflicted
+++ resolved
@@ -1,12 +1,9 @@
-<<<<<<< HEAD
-use crate::commands::{tool::{CreateToolArgs, ToolCommands}, workflow::WorkflowCommands};
-=======
 use crate::commands::{
     execute::ExecuteCommands,
     init::InitArgs,
     tool::{CreateToolArgs, ToolCommands},
+    workflow::WorkflowCommands
 };
->>>>>>> 15a1eb16
 use clap::{Parser, Subcommand};
 
 #[derive(Parser, Debug)]
