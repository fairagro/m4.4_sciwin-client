--- conflicted
+++ resolved
@@ -1,18 +1,10 @@
-<<<<<<< HEAD
-mod cli;
 mod init;
-use cli::{init, Cli, Commands, CreateDummyArgs, DummyCommands};
-
-=======
->>>>>>> 26e4df27
 use clap::Parser;
 use s4n::cli::{Cli, Commands, CreateDummyArgs, DummyCommands};
 use s4n::commands::tool::{create_tool, handle_tool_commands};
 use std::{error::Error, process::exit};
 
-<<<<<<< HEAD
-fn main() -> Result<(), Box<dyn std::error::Error>> {
-=======
+
 fn main() {
     if let Err(e) = run() {
         eprintln!("Error: {}", e);
@@ -21,7 +13,6 @@
 }
 
 fn run() -> Result<(), Box<dyn Error>> {
->>>>>>> 26e4df27
     let args = Cli::parse();
 
     match &args.command {
@@ -46,18 +37,10 @@
         }
         */
     }
-<<<<<<< HEAD
-    Ok(())
-}
-
-fn create_dummy(args: &CreateDummyArgs) -> Result<(), Box<dyn std::error::Error>> {
-=======
-
     Ok(())
 }
 
 fn create_dummy(args: &CreateDummyArgs) -> Result<(), Box<dyn Error>> {
->>>>>>> 26e4df27
     println!("Dummy creation called with {:?}", args);
     Ok(())
 }