--- conflicted
+++ resolved
@@ -1,6 +1,3 @@
-<<<<<<< HEAD
 pub mod execute;
-=======
 pub mod init;
->>>>>>> 7efcd611
 pub mod tool;