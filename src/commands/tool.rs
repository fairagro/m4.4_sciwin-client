--- conflicted
+++ resolved
@@ -11,14 +11,11 @@
 use clap::{Args, Subcommand};
 use colored::Colorize;
 use git2::Repository;
-<<<<<<< HEAD
-use std::{env, error::Error, fs::remove_file, path::Path};
-=======
 use prettytable::{Cell, Row, Table};
 use serde_yml::Value;
 use std::{env, error::Error, fs, fs::remove_file, path::Path, path::PathBuf};
 use walkdir::WalkDir;
->>>>>>> a70cd8d5
+
 
 pub fn handle_tool_commands(subcommand: &ToolCommands) -> Result<(), Box<dyn Error>> {
     match subcommand {
@@ -70,7 +67,18 @@
     pub command: Vec<String>,
 }
 
-<<<<<<< HEAD
+#[derive(Args, Debug)]
+pub struct RmArgs {
+    #[arg(trailing_var_arg = true, help = "Remove a tool")]
+    pub rm_tool: Vec<String>,
+}
+
+#[derive(Args, Debug)]
+pub struct LsArgs {
+    #[arg(short = 'a', long = "all", help = "Outputs the tools with inputs and outputs")]
+    pub list_all: bool,
+}
+
 // problem: flag is only in actual command call not in defined inputs, match to command and add flag
 fn add_flags_to_inputs_outputs(command: Vec<String>, inputs: Vec<String>, outputs: Vec<String>) -> (Vec<String>, Vec<String>) {
     let mut updated_inputs = Vec::new();
@@ -128,18 +136,6 @@
     if !warnings.is_empty() {
         println!("⚠️ \x1b[33m May have detected additional input or outputs: {:?} \x1b[0m", warnings);
     }
-=======
-#[derive(Args, Debug)]
-pub struct RmArgs {
-    #[arg(trailing_var_arg = true, help = "Remove a tool")]
-    pub rm_tool: Vec<String>,
-}
-
-#[derive(Args, Debug)]
-pub struct LsArgs {
-    #[arg(short = 'a', long = "all", help = "Outputs the tools with inputs and outputs")]
-    pub list_all: bool,
->>>>>>> a70cd8d5
 }
 
 /// Creates a Common Workflow Language (CWL) CommandLineTool from a command line string like `python script.py --argument`
@@ -150,11 +146,7 @@
     if !args.is_raw {
         println!("📂 The current working directory is {}", cwd.to_str().unwrap().green().bold());
     }
-
-<<<<<<< HEAD
-=======
     let repo = Repository::open(&cwd).map_err(|e| format!("Could not find git repository at {:?}: {}", cwd, e))?;
->>>>>>> a70cd8d5
     let modified = get_modified_files(&repo);
     if !modified.is_empty() {
         println!("Uncommitted changes detected:");
