--- conflicted
+++ resolved
@@ -1,16 +1,10 @@
 pub mod clt;
-<<<<<<< HEAD
 pub mod format;
 pub mod loader;
-pub mod parser;
 pub mod types;
 pub mod wf;
-=======
 pub mod execution;
-pub mod format;
 pub mod parser;
-pub mod types;
->>>>>>> 15a1eb16
 
 #[cfg(test)]
 mod cwl_tests;