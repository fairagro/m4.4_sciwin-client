--- conflicted
+++ resolved
@@ -56,12 +56,8 @@
         .collect()
 }
 
-<<<<<<< HEAD
-
-pub(crate) fn get_base_command(command: &[&str]) -> Command {
-=======
-fn get_base_command(command: &[&str]) -> Command {
->>>>>>> a70cd8d5
+pub fn get_base_command(command: &[&str]) -> Command {
+
     if command.is_empty() {
         return Command::Single(String::from(""));
     };
@@ -78,7 +74,7 @@
     }
 }
 
-fn get_inputs(args: &[&str]) -> Vec<CommandInputParameter> {
+pub fn get_inputs(args: &[&str]) -> Vec<CommandInputParameter> {
     let mut inputs = vec![];
     let mut i = 0;
     while i < args.len() {
