--- conflicted
+++ resolved
@@ -130,11 +130,10 @@
         self.to_string()
     }
 
-<<<<<<< HEAD
     pub fn get_output_ids(&self) -> Vec<String> {
         self.outputs.iter().map(|o| o.id.clone()).collect::<Vec<_>>()
     }
-=======
+
     pub fn has_shell_command_requirement(&self) -> bool {
         if let Some(requirements) = &self.requirements {
             requirements.iter().any(|req| matches!(req, Requirement::ShellCommandRequirement))
@@ -157,7 +156,6 @@
 pub enum Argument {
     String(String),
     Binding(CommandLineBinding),
->>>>>>> 15a1eb16
 }
 
 #[derive(Serialize, Deserialize, Debug, PartialEq, Clone)]
@@ -167,17 +165,13 @@
     Multiple(Vec<String>),
 }
 
-<<<<<<< HEAD
-#[derive(Serialize, Deserialize, Debug, Default, PartialEq, Clone)]
-=======
 impl Default for Command {
     fn default() -> Self {
         Command::Single(String::new())
     }
 }
 
-#[derive(Serialize, Deserialize, Debug, Default, PartialEq)]
->>>>>>> 15a1eb16
+#[derive(Serialize, Deserialize, Debug, Default, PartialEq, Clone)]
 #[serde(rename_all = "camelCase")]
 pub struct CommandInputParameter {
     #[serde(default)]
@@ -213,11 +207,7 @@
     }
 }
 
-<<<<<<< HEAD
 #[derive(Serialize, Deserialize, Debug, PartialEq, Clone)]
-=======
-#[derive(Serialize, Debug, PartialEq, Clone)]
->>>>>>> 15a1eb16
 #[serde(untagged)]
 pub enum DefaultValue {
     File(File),
@@ -225,8 +215,6 @@
     Any(serde_yml::Value),
 }
 
-<<<<<<< HEAD
-=======
 impl DefaultValue {
     pub fn as_value_string(&self) -> String {
         match self {
@@ -296,7 +284,6 @@
     }
 }
 
->>>>>>> 15a1eb16
 #[derive(Serialize, Deserialize, Debug, Default, PartialEq, Clone)]
 #[serde(rename_all = "camelCase")]
 pub struct CommandLineBinding {
