--- conflicted
+++ resolved
@@ -161,11 +161,8 @@
         runner: Runner::Custom,
         out_dir: None,
         is_quiet: false,
-<<<<<<< HEAD
         file: wf_path.to_string().into(),
-=======
-        file: wf_path,
->>>>>>> 0b2236d6
+
         args: vec!["inputs.yml".to_string()],
     })
     .expect("Could not execute Workflow");
