mod common;
use common::{os_path, with_temp_repository};
use git2::Repository;
use s4n::{
    commands::tool::{create_tool, handle_tool_commands, CreateToolArgs, ToolCommands},
    cwl::{
        clt::{Argument, CommandLineTool},
        loader::load_tool,
        requirements::{DockerRequirement, Requirement},
        types::Entry,
    },
    repo::get_modified_files,
};
use serial_test::serial;
use std::{fs::read_to_string, path::Path};


#[test]
#[serial]
pub fn tool_create_test() {
    with_temp_repository(|dir| {
        let tool_create_args = CreateToolArgs {
            name: None,
            container_image: None,
            container_tag: None,
            is_raw: false,
            no_commit: false,
            no_run: false,
            is_clean: false,
<<<<<<< HEAD
            inputs: None, 
            outputs: None,
            command: vec!["python".to_string(), "scripts/echo.py".to_string(), "--test".to_string(), "data/input.txt".to_string()],
=======
            command: vec![
                "python".to_string(),
                "scripts/echo.py".to_string(),
                "--test".to_string(),
                "data/input.txt".to_string(),
            ],
>>>>>>> 0b2236d6
        };
        let cmd = ToolCommands::Create(tool_create_args);
        assert!(handle_tool_commands(&cmd).is_ok());

        //check for files being present
        let output_paths = vec![
            dir.path().join(Path::new("results.txt")),
            dir.path().join(Path::new("workflows/echo/echo.cwl")),
        ];
        for output_path in output_paths {
            assert!(output_path.exists());
        }

        //no uncommitted left?
        let repo = Repository::open(dir.path()).unwrap();
        assert!(get_modified_files(&repo).is_empty());
    });
}

#[test]
#[serial]
pub fn tool_create_test_is_raw() {
    with_temp_repository(|dir| {
        let tool_create_args = CreateToolArgs {
            name: None,
            container_image: None,
            container_tag: None,
            is_raw: true, //look!
            no_commit: false,
            no_run: false,
            is_clean: false,
<<<<<<< HEAD
            inputs: None, 
            outputs: None,
            command: vec!["python".to_string(), "scripts/echo.py".to_string(), "--test".to_string(), "data/input.txt".to_string()],
=======
            command: vec![
                "python".to_string(),
                "scripts/echo.py".to_string(),
                "--test".to_string(),
                "data/input.txt".to_string(),
            ],
>>>>>>> 0b2236d6
        };
        let cmd = ToolCommands::Create(tool_create_args);
        assert!(handle_tool_commands(&cmd).is_ok());
        assert!(!dir.path().join(Path::new("workflows/echo/echo.cwl")).exists()); //no cwl file as it is outputted to stdout
        assert!(dir.path().join(Path::new("results.txt")).exists());

        //no uncommitted left?
        let repo = Repository::open(dir.path()).unwrap();
        assert!(get_modified_files(&repo).is_empty());
    });
}

#[test]
#[serial]
pub fn tool_create_test_no_commit() {
    with_temp_repository(|dir| {
        let tool_create_args = CreateToolArgs {
            name: None,
            container_image: None,
            container_tag: None,
            is_raw: false,
            no_commit: true, //look!
            no_run: false,
            is_clean: false,
<<<<<<< HEAD
            inputs: None, 
            outputs: None,
            command: vec!["python".to_string(), "scripts/echo.py".to_string(), "--test".to_string(), "data/input.txt".to_string()],
=======
            command: vec![
                "python".to_string(),
                "scripts/echo.py".to_string(),
                "--test".to_string(),
                "data/input.txt".to_string(),
            ],
>>>>>>> 0b2236d6
        };
        let cmd = ToolCommands::Create(tool_create_args);
        assert!(handle_tool_commands(&cmd).is_ok());

        //check for files being present
        let output_paths = vec![
            dir.path().join(Path::new("results.txt")),
            dir.path().join(Path::new("workflows/echo/echo.cwl")),
        ];
        for output_path in output_paths {
            assert!(output_path.exists());
        }
        //as we did not commit there must be files (exactly 2, the cwl file and the results.txt)
        let repo = Repository::open(dir.path()).unwrap();
        assert_eq!(get_modified_files(&repo).len(), 2);
    });
}

#[test]
#[serial]
pub fn tool_create_test_no_run() {
    with_temp_repository(|dir| {
        let tool_create_args = CreateToolArgs {
            name: None,
            container_image: None,
            container_tag: None,
            is_raw: false,
            no_commit: false,
            no_run: true, //look!
            is_clean: false,
<<<<<<< HEAD
            inputs: None, 
            outputs: None,
            command: vec!["python".to_string(), "scripts/echo.py".to_string(), "--test".to_string(), "data/input.txt".to_string()],
=======
            command: vec![
                "python".to_string(),
                "scripts/echo.py".to_string(),
                "--test".to_string(),
                "data/input.txt".to_string(),
            ],
>>>>>>> 0b2236d6
        };
        let cmd = ToolCommands::Create(tool_create_args);
        assert!(handle_tool_commands(&cmd).is_ok());
        assert!(dir.path().join(Path::new("workflows/echo/echo.cwl")).exists());

        //no uncommitted left?
        let repo = Repository::open(dir.path()).unwrap();
        assert!(get_modified_files(&repo).is_empty());
    });
}

#[test]
#[serial]
pub fn tool_create_test_is_clean() {
    with_temp_repository(|dir| {
        let tool_create_args = CreateToolArgs {
            name: None,
            container_image: None,
            container_tag: None,
            is_raw: false,
            no_commit: false,
            no_run: false,
            is_clean: true, //look!
<<<<<<< HEAD
            inputs: None, 
            outputs: None,
            command: vec!["python".to_string(), "scripts/echo.py".to_string(), "--test".to_string(), "data/input.txt".to_string()],
=======
            command: vec![
                "python".to_string(),
                "scripts/echo.py".to_string(),
                "--test".to_string(),
                "data/input.txt".to_string(),
            ],
>>>>>>> 0b2236d6
        };
        let cmd = ToolCommands::Create(tool_create_args);
        assert!(handle_tool_commands(&cmd).is_ok());
        assert!(dir.path().join(Path::new("workflows/echo/echo.cwl")).exists());
        assert!(!dir.path().join(Path::new("results.txt")).exists()); //no result is left as it is cleaned

        //no uncommitted left?
        let repo = Repository::open(dir.path()).unwrap();
        assert!(get_modified_files(&repo).is_empty());
    });
}

#[test]
#[serial]
pub fn tool_create_test_container_image() {
    with_temp_repository(|dir| {
        let tool_create_args = CreateToolArgs {
            name: None,
            container_image: Some("python".to_string()), //look!
            container_tag: None,
            is_raw: false,
            no_commit: false,
            no_run: false,
            is_clean: false,
<<<<<<< HEAD
            inputs: None, 
            outputs: None,
            command: vec!["python".to_string(), "scripts/echo.py".to_string(), "--test".to_string(), "data/input.txt".to_string()],
=======
            command: vec![
                "python".to_string(),
                "scripts/echo.py".to_string(),
                "--test".to_string(),
                "data/input.txt".to_string(),
            ],
>>>>>>> 0b2236d6
        };
        let cmd = ToolCommands::Create(tool_create_args);
        assert!(handle_tool_commands(&cmd).is_ok());

        //read file
        let cwl_file = dir.path().join(Path::new("workflows/echo/echo.cwl"));
        let cwl_contents = read_to_string(cwl_file).expect("Could not read CWL File");
        let cwl: CommandLineTool = serde_yml::from_str(&cwl_contents).expect("Could not convert CWL");

        let requirements = cwl.requirements.expect("No requirements found!");
        assert_eq!(requirements.len(), 2);

        if let Requirement::DockerRequirement(DockerRequirement::DockerPull(image)) = &requirements[1] {
            assert_eq!(image, "python");
        } else {
            panic!("Requirement is not a Docker pull");
        }

        //no uncommitted left?
        let repo = Repository::open(dir.path()).unwrap();
        assert!(get_modified_files(&repo).is_empty());
    });
}

#[test]
#[serial]
pub fn tool_create_test_dockerfile() {
    with_temp_repository(|dir| {
        let tool_create_args = CreateToolArgs {
            name: None,
            container_image: Some("Dockerfile".to_string()),  //look
            container_tag: Some("sciwin-client".to_string()), //look!
            is_raw: false,
            no_commit: false,
            no_run: false,
            is_clean: false,
<<<<<<< HEAD
            inputs: None, 
            outputs: None,
            command: vec!["python".to_string(), "scripts/echo.py".to_string(), "--test".to_string(), "data/input.txt".to_string()],
=======
            command: vec![
                "python".to_string(),
                "scripts/echo.py".to_string(),
                "--test".to_string(),
                "data/input.txt".to_string(),
            ],
>>>>>>> 0b2236d6
        };
        let cmd = ToolCommands::Create(tool_create_args);
        assert!(handle_tool_commands(&cmd).is_ok());

        //read file
        let cwl_file = dir.path().join(Path::new("workflows/echo/echo.cwl"));
        let cwl_contents = read_to_string(cwl_file).expect("Could not read CWL File");
        let cwl: CommandLineTool = serde_yml::from_str(&cwl_contents).expect("Could not convert CWL");

        let requirements = cwl.requirements.expect("No requirements found!");
        assert_eq!(requirements.len(), 2);

        if let Requirement::DockerRequirement(DockerRequirement::DockerFile {
            docker_file,
            docker_image_id,
        }) = &requirements[1]
        {
            assert_eq!(*docker_file, Entry::from_file(&os_path("../../Dockerfile"))); //as file is in root and cwl in workflows/echo
            assert_eq!(*docker_image_id, "sciwin-client".to_string());
        } else {
            panic!("Requirement is not a Dockerfile");
        }

        //no uncommitted left?
        let repo = Repository::open(dir.path()).unwrap();
        assert!(get_modified_files(&repo).is_empty());
    });
}

#[test]
#[serial]
pub fn test_tool_magic_outputs() {
    with_temp_repository(|_| {
        let str = "touch output.txt";
        let args = CreateToolArgs {
            name: None,
            container_image: None,
            container_tag: None,
            is_raw: false,
            no_commit: true,
            no_run: false,
            is_clean: true,
            command: shlex::split(str).unwrap(),
        };

        assert!(create_tool(&args).is_ok());

        let tool = load_tool("workflows/touch/touch.cwl").unwrap();

        assert!(tool.outputs[0].output_binding.as_ref().unwrap().glob == *"$(inputs.output_txt)");
    });
}

#[test]
#[serial]
pub fn test_tool_magic_stdout() {
    with_temp_repository(|_| {
        let str = "wc data/input.txt \\> data/input.txt";
        let args = CreateToolArgs {
            name: None,
            container_image: None,
            container_tag: None,
            is_raw: false,
            no_commit: true,
            no_run: false,
            is_clean: true,
            command: shlex::split(str).unwrap(),
        };

        assert!(create_tool(&args).is_ok());

        let tool = load_tool("workflows/wc/wc.cwl").unwrap();
        assert!(tool.stdout.unwrap() == *"$(inputs.data_input_txt.path)");
    });
}

#[test]
#[serial]
pub fn test_tool_magic_arguments() {
    with_temp_repository(|_| {
        let str = "cat data/input.txt | grep -f data/input.txt";
        let args = CreateToolArgs {
            name: None,
            container_image: None,
            container_tag: None,
            is_raw: false,
            no_commit: true,
            no_run: false,
            is_clean: true,
            command: shlex::split(str).unwrap(),
        };

        assert!(create_tool(&args).is_ok());

        let tool = load_tool("workflows/cat/cat.cwl").unwrap();
        if let Argument::Binding(binding) = &tool.arguments.unwrap()[3] {
            assert!(binding.value_from == Some("$(inputs.data_input_txt.path)".to_string()));
        } else {
            panic!()
        }
    });
}<|MERGE_RESOLUTION|>--- conflicted
+++ resolved
@@ -27,18 +27,14 @@
             no_commit: false,
             no_run: false,
             is_clean: false,
-<<<<<<< HEAD
-            inputs: None, 
-            outputs: None,
-            command: vec!["python".to_string(), "scripts/echo.py".to_string(), "--test".to_string(), "data/input.txt".to_string()],
-=======
-            command: vec![
-                "python".to_string(),
-                "scripts/echo.py".to_string(),
-                "--test".to_string(),
-                "data/input.txt".to_string(),
-            ],
->>>>>>> 0b2236d6
+            inputs: None, 
+            outputs: None,
+            command: vec![
+                "python".to_string(),
+                "scripts/echo.py".to_string(),
+                "--test".to_string(),
+                "data/input.txt".to_string(),
+            ],
         };
         let cmd = ToolCommands::Create(tool_create_args);
         assert!(handle_tool_commands(&cmd).is_ok());
@@ -70,18 +66,14 @@
             no_commit: false,
             no_run: false,
             is_clean: false,
-<<<<<<< HEAD
-            inputs: None, 
-            outputs: None,
-            command: vec!["python".to_string(), "scripts/echo.py".to_string(), "--test".to_string(), "data/input.txt".to_string()],
-=======
-            command: vec![
-                "python".to_string(),
-                "scripts/echo.py".to_string(),
-                "--test".to_string(),
-                "data/input.txt".to_string(),
-            ],
->>>>>>> 0b2236d6
+            inputs: None, 
+            outputs: None,
+            command: vec![
+                "python".to_string(),
+                "scripts/echo.py".to_string(),
+                "--test".to_string(),
+                "data/input.txt".to_string(),
+            ],
         };
         let cmd = ToolCommands::Create(tool_create_args);
         assert!(handle_tool_commands(&cmd).is_ok());
@@ -106,18 +98,14 @@
             no_commit: true, //look!
             no_run: false,
             is_clean: false,
-<<<<<<< HEAD
-            inputs: None, 
-            outputs: None,
-            command: vec!["python".to_string(), "scripts/echo.py".to_string(), "--test".to_string(), "data/input.txt".to_string()],
-=======
-            command: vec![
-                "python".to_string(),
-                "scripts/echo.py".to_string(),
-                "--test".to_string(),
-                "data/input.txt".to_string(),
-            ],
->>>>>>> 0b2236d6
+            inputs: None, 
+            outputs: None,
+            command: vec![
+                "python".to_string(),
+                "scripts/echo.py".to_string(),
+                "--test".to_string(),
+                "data/input.txt".to_string(),
+            ],
         };
         let cmd = ToolCommands::Create(tool_create_args);
         assert!(handle_tool_commands(&cmd).is_ok());
@@ -148,18 +136,14 @@
             no_commit: false,
             no_run: true, //look!
             is_clean: false,
-<<<<<<< HEAD
-            inputs: None, 
-            outputs: None,
-            command: vec!["python".to_string(), "scripts/echo.py".to_string(), "--test".to_string(), "data/input.txt".to_string()],
-=======
-            command: vec![
-                "python".to_string(),
-                "scripts/echo.py".to_string(),
-                "--test".to_string(),
-                "data/input.txt".to_string(),
-            ],
->>>>>>> 0b2236d6
+            inputs: None, 
+            outputs: None,
+            command: vec![
+                "python".to_string(),
+                "scripts/echo.py".to_string(),
+                "--test".to_string(),
+                "data/input.txt".to_string(),
+            ],
         };
         let cmd = ToolCommands::Create(tool_create_args);
         assert!(handle_tool_commands(&cmd).is_ok());
@@ -183,18 +167,14 @@
             no_commit: false,
             no_run: false,
             is_clean: true, //look!
-<<<<<<< HEAD
-            inputs: None, 
-            outputs: None,
-            command: vec!["python".to_string(), "scripts/echo.py".to_string(), "--test".to_string(), "data/input.txt".to_string()],
-=======
-            command: vec![
-                "python".to_string(),
-                "scripts/echo.py".to_string(),
-                "--test".to_string(),
-                "data/input.txt".to_string(),
-            ],
->>>>>>> 0b2236d6
+            inputs: None, 
+            outputs: None,
+            command: vec![
+                "python".to_string(),
+                "scripts/echo.py".to_string(),
+                "--test".to_string(),
+                "data/input.txt".to_string(),
+            ],
         };
         let cmd = ToolCommands::Create(tool_create_args);
         assert!(handle_tool_commands(&cmd).is_ok());
@@ -219,18 +199,14 @@
             no_commit: false,
             no_run: false,
             is_clean: false,
-<<<<<<< HEAD
-            inputs: None, 
-            outputs: None,
-            command: vec!["python".to_string(), "scripts/echo.py".to_string(), "--test".to_string(), "data/input.txt".to_string()],
-=======
-            command: vec![
-                "python".to_string(),
-                "scripts/echo.py".to_string(),
-                "--test".to_string(),
-                "data/input.txt".to_string(),
-            ],
->>>>>>> 0b2236d6
+            inputs: None, 
+            outputs: None,
+            command: vec![
+                "python".to_string(),
+                "scripts/echo.py".to_string(),
+                "--test".to_string(),
+                "data/input.txt".to_string(),
+            ],
         };
         let cmd = ToolCommands::Create(tool_create_args);
         assert!(handle_tool_commands(&cmd).is_ok());
@@ -267,18 +243,14 @@
             no_commit: false,
             no_run: false,
             is_clean: false,
-<<<<<<< HEAD
-            inputs: None, 
-            outputs: None,
-            command: vec!["python".to_string(), "scripts/echo.py".to_string(), "--test".to_string(), "data/input.txt".to_string()],
-=======
-            command: vec![
-                "python".to_string(),
-                "scripts/echo.py".to_string(),
-                "--test".to_string(),
-                "data/input.txt".to_string(),
-            ],
->>>>>>> 0b2236d6
+            inputs: None, 
+            outputs: None,
+            command: vec![
+                "python".to_string(),
+                "scripts/echo.py".to_string(),
+                "--test".to_string(),
+                "data/input.txt".to_string(),
+            ],
         };
         let cmd = ToolCommands::Create(tool_create_args);
         assert!(handle_tool_commands(&cmd).is_ok());
