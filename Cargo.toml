--- conflicted
+++ resolved
@@ -6,11 +6,8 @@
 [dependencies]
 clap = { version = "4.5.18", features = ["derive", "wrap_help"] }
 colored = "2.1.0"
-<<<<<<< HEAD
 fancy-regex = "0.11.0"
-=======
 git2 = { version = "0.19.0", features = ["vendored-openssl"] }
->>>>>>> b7cc9ac8
 pathdiff = "0.2.1"
 rust_xlsxwriter = "0.78.0"
 serde = { version = "1.0.210", features = ["derive"] }
